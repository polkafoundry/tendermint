# Changelog

<<<<<<< HEAD
## 0.8.1 (TBD)

BUG FIXES:

 - [pubsub] fix unsubscribing

## 0.8.0 (March 22, 2018)

BREAKING:

 - [merkle] `PutVarint->PutUvarint` in encodeByteSlice
 - [db] batch.WriteSync()
 - [common] Refactored and fixed `Parallel` function
 - [common] Refactored `Rand` functionality
 - [common] Remove unused `Right/LeftPadString` functions

FEATURES:

 - [db] NewPrefixDB for a DB with all keys prefixed
 - [db] NewDebugDB prints everything during operation
 - [common] Error interface (so we don't use pkg/errors)
=======
## 0.7.1 (March 22, 2018)
>>>>>>> 24da7009

IMPROVEMENTS:

 - glide -> dep

BUG FIXES:

 - [common] Fix panic in NewBitArray for negative bits
 - [common] Fix and simplify WriteFileAtomic so it cleans up properly

## 0.7.0 (February 20, 2018)

BREAKING:

 - [db] Major API upgrade. See `db/types.go`.
 - [common] added `Quit() <-chan struct{}` to Service interface.
   The returned channel is closed when service is stopped.
 - [common] Remove HTTP functions
 - [common] Heap.Push takes an `int`, new Heap.PushComparable takes the comparable.
 - [logger] Removed. Use `log`
 - [merkle] Major API updade - uses cmn.KVPairs.
 - [cli] WriteDemoConfig -> WriteConfigValues
 - [all] Remove go-wire dependency!

FEATURES:

 - [db] New FSDB that uses the filesystem directly
 - [common] HexBytes
 - [common] KVPair and KI64Pair (protobuf based key-value pair objects)

IMPROVEMENTS:

 - [clist] add WaitChan() to CList, NextWaitChan() and PrevWaitChan()
   to CElement. These can be used instead of blocking `*Wait()` methods
   if you need to be able to send quit signal and not block forever
 - [common] IsHex handles 0x-prefix

BUG FIXES:

 - [common] BitArray check for nil arguments
 - [common] Fix memory leak in RepeatTimer

## 0.6.0 (December 29, 2017)

BREAKING:
 - [cli] remove --root
 - [pubsub] add String() method to Query interface

IMPROVEMENTS:
 - [common] use a thread-safe and well seeded non-crypto rng

BUG FIXES
 - [clist] fix misuse of wait group
 - [common] introduce Ticker interface and logicalTicker for better testing of timers

## 0.5.0 (December 5, 2017)

BREAKING:
 - [common] replace Service#Start, Service#Stop first return value (bool) with an
   error (ErrAlreadyStarted, ErrAlreadyStopped)
 - [common] replace Service#Reset first return value (bool) with an error
 - [process] removed

FEATURES:
 - [common] IntInSlice and StringInSlice functions
 - [pubsub/query] introduce `Condition` struct, expose `Operator`, and add `query.Conditions()`

## 0.4.1 (November 27, 2017)

FEATURES:
 - [common] `Keys()` method on `CMap`

IMPROVEMENTS:
 - [log] complex types now encoded as "%+v" by default if `String()` method is undefined (previously resulted in error)
 - [log] logger logs its own errors

BUG FIXES:
 - [common] fixed `Kill()` to build on Windows (Windows does not have `syscall.Kill`)

## 0.4.0 (October 26, 2017)

BREAKING:
 - [common] GoPath is now a function
 - [db] `DB` and `Iterator` interfaces have new methods to better support iteration

FEATURES:
 - [autofile] `Read([]byte)` and `Write([]byte)` methods on `Group` to support binary WAL
 - [common] `Kill()` sends SIGTERM to the current process

IMPROVEMENTS:
 - comments and linting

BUG FIXES:
 - [events] fix allocation error prefixing cache with 1000 empty events

## 0.3.2 (October 2, 2017)

BUG FIXES:

- [autofile] fix AutoFile.Sync() to open file if it's been closed
- [db] fix MemDb.Close() to not empty the database (ie. its just a noop)


## 0.3.1 (September 22, 2017)

BUG FIXES:

- [common] fix WriteFileAtomic to not use /tmp, which can be on another device

## 0.3.0 (September 22, 2017)

BREAKING CHANGES:

- [log] logger functions no longer returns an error
- [common] NewBaseService takes the new logger
- [cli] RunCaptureWithArgs now captures stderr and stdout
  - +func RunCaptureWithArgs(cmd Executable, args []string, env map[string]string) (stdout, stderr string, err error)
  - -func RunCaptureWithArgs(cmd Executable, args []string, env map[string]string) (output string, err error)

FEATURES:

- [common] various common HTTP functionality
- [common] Date range parsing from string (ex. "2015-12-31:2017-12-31")
- [common] ProtocolAndAddress function
- [pubsub] New package for publish-subscribe with more advanced filtering

BUG FIXES:

- [common] fix atomicity of WriteFileAtomic by calling fsync
- [db] fix memDb iteration index out of range
- [autofile] fix Flush by calling fsync

## 0.2.2 (June 16, 2017)

FEATURES:

- [common] IsHex and StripHex for handling `0x` prefixed hex strings
- [log] NewTracingLogger returns a logger that output error traces, ala `github.com/pkg/errors`

IMPROVEMENTS:

- [cli] Error handling for tests
- [cli] Support dashes in ENV variables

BUG FIXES:

- [flowrate] Fix non-deterministic test failures

## 0.2.1 (June 2, 2017)

FEATURES:

- [cli] Log level parsing moved here from tendermint repo

## 0.2.0 (May 18, 2017)

BREAKING CHANGES:

- [common] NewBaseService takes the new logger


FEATURES:

- [cli] New library to standardize building command line tools
- [log] New logging library

BUG FIXES:

- [autofile] Close file before rotating

## 0.1.0 (May 1, 2017)

Initial release, combines what were previously independent repos:

- go-autofile
- go-clist
- go-common
- go-db
- go-events
- go-flowrate
- go-logger
- go-merkle
- go-process




































































































































































<|MERGE_RESOLUTION|>--- conflicted
+++ resolved
@@ -1,13 +1,6 @@
 # Changelog
 
-<<<<<<< HEAD
-## 0.8.1 (TBD)
-
-BUG FIXES:
-
- - [pubsub] fix unsubscribing
-
-## 0.8.0 (March 22, 2018)
+## 0.8.0 (TBD)
 
 BREAKING:
 
@@ -16,15 +9,20 @@
  - [common] Refactored and fixed `Parallel` function
  - [common] Refactored `Rand` functionality
  - [common] Remove unused `Right/LeftPadString` functions
+ - [common] Remove StackError, introduce Error interface (to replace use of pkg/errors)
 
 FEATURES:
 
  - [db] NewPrefixDB for a DB with all keys prefixed
  - [db] NewDebugDB prints everything during operation
- - [common] Error interface (so we don't use pkg/errors)
-=======
+ - [common] SplitAndTrim func
+
+BUG FIXES:
+
+ - [pubsub] Fix unsubscribing
+ - [cli] Return config errors
+
 ## 0.7.1 (March 22, 2018)
->>>>>>> 24da7009
 
 IMPROVEMENTS:
 
